--- conflicted
+++ resolved
@@ -216,29 +216,13 @@
     for package_url in package_urls:
       _, _, package_filename = package_url.rpartition(u'/')
       if package_filename.endswith(u'.dmg'):
-<<<<<<< HEAD
-        # We need to use the most right '-' character as the separator of the
-        # name and the version, since names can contain the '-' character.
-        name, _, version = package_filename.rpartition(u'-')
-        version, _, _ = version.partition(u'.dmg')
-        package_prefix = name
-=======
         # Strip off the trailing part starting with '.dmg'.
         package_name, _, _ = package_filename.partition(u'.dmg')
->>>>>>> b26c2fcd
         package_suffix = u'.dmg'
 
       elif package_filename.endswith(u'.msi'):
         # Strip off the trailing part starting with '.win'.
         package_name, _, _ = package_filename.partition(u'.win')
-<<<<<<< HEAD
-        # We need to use the most right '-' character as the separator of the
-        # name and the version, since names can contain the '-' character.
-        name, _, version = package_name.rpartition(u'-')
-        version, _, _ = version.partition(u'.win')
-        package_prefix = name
-=======
->>>>>>> b26c2fcd
         package_suffix = u'.msi'
 
       else:
